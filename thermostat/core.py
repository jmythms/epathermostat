--- conflicted
+++ resolved
@@ -95,17 +95,15 @@
     return savings
 
 
-<<<<<<< HEAD
 def lin_fit(x_arr, y_arr):
     """
-    Linear fit for origin-intercept can be estimated as 
+    Linear fit for origin-intercept can be estimated as
     sum of products divided by sum of x-values squared
     """
     slope = np.dot(x_arr, y_arr) / np.dot(x_arr, x_arr)
     return slope
 
 
-=======
 class InsufficientCoreDaysError(Exception):
     def __init__(self, message):
         self.message = message
@@ -114,7 +112,6 @@
 class InvalidClimateZoneError(Exception):
     def __init__(self, message):
         self.message = message
->>>>>>> 958d709c
 
 
 class Thermostat(object):
