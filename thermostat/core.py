from datetime import datetime, timedelta
from collections import namedtuple
import inspect
import warnings
import logging

import pandas as pd
import numpy as np
from math import sqrt
from loguru import logger as log

from thermostat import get_version
from thermostat.climate_zone import BASELINE_TEMPERATURE
from thermostat.equipment_type import (
<<<<<<< HEAD
        has_heating,
        has_cooling,
        has_auxiliary,
        has_emergency,
        has_resistance_heat,
        validate_heat_type,
        validate_cool_type,
        validate_heat_stage,
        validate_cool_stage,
        )

from pathlib import Path

warnings.simplefilter('module', Warning)
=======
    has_heating,
    has_cooling,
    has_auxiliary,
    has_emergency,
    has_resistance_heat,
    validate_heat_type,
    validate_cool_type,
    validate_heat_stage,
    validate_cool_stage,
)

warnings.simplefilter("module", Warning)
>>>>>>> 6925ea57

# Ignore divide-by-zero errors
np.seterr(divide="ignore", invalid="ignore")

CoreDaySet = namedtuple(
    "CoreDaySet", ["name", "daily", "hourly", "start_date", "end_date"]
)

logger = logging.getLogger("epathermostat")

VAR_MIN_RHU_RUNTIME = 30 * 60  # Unit is in minutes (30 hours * 60 minutes)

RESISTANCE_HEAT_USE_BINS_MIN_TEMP = 0  # Unit is 1 degree F.
RESISTANCE_HEAT_USE_BINS_MAX_TEMP = 60  # Unit is 1 degree F.
RESISTANCE_HEAT_USE_BIN_TEMP_WIDTH = 5  # Unit is 1 degree F.
RESISTANCE_HEAT_USE_BIN = list(
    t
    for t in range(
        RESISTANCE_HEAT_USE_BINS_MIN_TEMP,
        RESISTANCE_HEAT_USE_BINS_MAX_TEMP + RESISTANCE_HEAT_USE_BIN_TEMP_WIDTH,
        RESISTANCE_HEAT_USE_BIN_TEMP_WIDTH,
    )
)
RESISTANCE_HEAT_USE_BIN_PAIRS = [
    (RESISTANCE_HEAT_USE_BIN[x], RESISTANCE_HEAT_USE_BIN[x + 1])
    for x in range(0, len(RESISTANCE_HEAT_USE_BIN) - 1)
]

RESISTANCE_HEAT_USE_WIDE_BIN = [30, 45]
RESISTANCE_HEAT_USE_WIDE_BIN_PAIRS = [(30, 45)]

ENABLE_ENOUGH_RUNTIME_CHECK = True
ENFORCE_MINIMUM_CORE_DAYS = True
MINIMUM_COOLING_CORE_DAYS = {
    "Hot-Humid": 50,
    "Marine": 50,
    "Mixed-Dry/Hot-Dry": 50,
    "Mixed-Humid": 50,
    "Very-Cold/Cold": 50,
}
MINIMUM_HEATING_CORE_DAYS = {
    "Hot-Humid": 50,
    "Marine": 50,
    "Mixed-Dry/Hot-Dry": 50,
    "Mixed-Humid": 50,
    "Very-Cold/Cold": 50,
}

# FIXME: Turning off these warnings for now
pd.set_option("mode.chained_assignment", None)


def __pandas_warnings(pandas_version):
    """Helper to warn about versions of Pandas that aren't supported yet or have issues"""
    try:
        pd_version = pandas_version.split(".")
        pd_major = int(pd_version.pop(0))
        pd_minor = int(pd_version.pop(0))
        if pd_major == 0 and pd_minor == 21:
            warnings.warn(
                "Pandas version 0.21.x has known issues and is not supported. "
                "Please upgrade to the Pandas version 0.25.3."
            )

    except Exception:
        # If we can't figure out the version string then don't worry about it for now
        return None


try:
    __pandas_warnings(pd.__version__)
except TypeError:
    pass  # Documentation mocks out pd, so ignore if not present.


def avoided(baseline, observed):
    return baseline - observed


def percent_savings(avoided, baseline, thermostat_id):
    savings = np.divide(avoided.mean(), baseline.mean()) * 100.0
    return savings


<<<<<<< HEAD
def lin_fit(x_arr, y_arr):
    """
    Linear fit for origin-intercept can be estimated as
    sum of products divided by sum of x-values squared
    """
    if type(x_arr) == pd.Series:
        x_arr = x_arr.values
    if type(y_arr) == pd.Series:
        y_arr = y_arr.values
    x_y = pd.DataFrame({'x_arr': x_arr, 'y_arr': y_arr})
    # ensure that the arrays are the same size
    x_y.dropna(inplace=True)
    x_arr = x_y.x_arr.values
    y_arr = x_y.y_arr.values
    slope = np.dot(x_arr, y_arr) / np.dot(x_arr, x_arr)
    return slope


class InsufficientCoreDaysError(Exception):
=======
class InsufficientDataError(Exception):
>>>>>>> 6925ea57
    def __init__(self, message):
        self.message = message


class Thermostat(object):
    """Main thermostat data container. Each parameter which contains
    timeseries data should be a pandas.Series with a datetimeIndex, and that
    each index should be equivalent.

    Parameters
    ----------
    thermostat_id : object
        An identifier for the thermostat. Can be anything, but should be
        identifying (e.g., an ID provided by the manufacturer).
    heat_type : str
        Name of the Heating Type.
    heat_stage : str
        Name of the Heating Stage.
    cool_type : str
        Name of the Cooling Type.
    cool_stage : str
        Name of the Cooling Stage.
    zipcode : str
        Installation ZIP code for the thermostat.
    station : str
        USAF identifier for weather station used to pull outdoor temperature
        data.
    climate_zone: str
        Climate Zone for the thermostat
    temperature_in : pandas.Series
        Contains internal temperature data in degrees Fahrenheit (F),
        with resolution of at least 0.5F.
        Should be indexed by a pandas.DatetimeIndex with hourly frequency (i.e.
        :code:`freq='H'`).
    temperature_out : pandas.Series
        Contains outdoor temperature data as observed by a relevant
        weather station in degrees Fahrenheit (F), with resolution of at least
        0.5F.
        Should be indexed by a pandas.DatetimeIndex with hourly frequency (i.e.
        :code:`freq='H'`).
    cool_runtime : pandas.Series,
        Hourly runtimes for cooling equipment controlled by the thermostat,
        measured in minutes. No datapoint should exceed 60 minutes, which would
        indicate over an hour of runtime (impossible).
        Should be indexed by a pandas.DatetimeIndex with hourly frequency (i.e.
        :code:`freq='H'`).
    heat_runtime : pandas.Series,
        Hourly runtimes for heating equipment controlled by the thermostat,
        measured in minutes. No datapoint should exceed 60 minutes, which would
        indicate over an hour of runtime (impossible).
        Should be indexed by a pandas.DatetimeIndex with hourly frequency (i.e.
        :code:`freq='H'`).
    auxiliary_heat_runtime : pandas.Series,
        Hourly runtimes for auxiliary heating equipment controlled by the
        thermostat, measured in minutes. Auxiliary heat runtime is counted when
        both resistance heating and the compressor are running (for heat pump
        systems). No datapoint should exceed 60 minutes, which would indicate
        over a hour of runtime (impossible).
        Should be indexed by a pandas.DatetimeIndex with hourly frequency (i.e.
        :code:`freq='H'`).
    emergency_heat_runtime : pandas.Series,
        Hourly runtimes for emergency heating equipment controlled by the
        thermostat, measured in minutes. Emergency heat runtime is counted when
        resistance heating is running when the compressor is not (for heat pump
        systems). No datapoint should exceed 60 minutes, which would indicate
        over a hour of runtime (impossible).
        Should be indexed by a pandas.DatetimeIndex with hourly frequency (i.e.
        :code:`freq='H'`).
    """

    def __init__(
<<<<<<< HEAD
            self, thermostat_id,
            heat_type, heat_stage, cool_type, cool_stage,
            zipcode, station, climate_zone,
            temperature_in, temperature_out,
            cool_runtime, heat_runtime,
            auxiliary_heat_runtime, emergency_heat_runtime,
            tau_search_path=''):
=======
        self,
        thermostat_id,
        heat_type,
        heat_stage,
        cool_type,
        cool_stage,
        zipcode,
        station,
        climate_zone,
        temperature_in,
        temperature_out,
        cool_runtime,
        heat_runtime,
        auxiliary_heat_runtime,
        emergency_heat_runtime,
    ):
>>>>>>> 6925ea57

        self.thermostat_id = thermostat_id

        # Set defaults for variables that might not get set during a run
        self.core_cooling_days = None
        self.core_cooling_days_total = 0
        self.core_heating_days = None
        self.core_heating_days_total = 0
        self.cool_runtime_daily = None
        self.heat_runtime_daily = None

        # Set default tau path
        self.tau_search_path = Path(tau_search_path)

        self.heat_type = heat_type
        self.heat_stage = heat_stage
        self.cool_type = cool_type
        self.cool_stage = cool_stage

        self.has_cooling = has_cooling(cool_type)
        self.has_heating = has_heating(heat_type)
        self.has_auxiliary = has_auxiliary(heat_type)
        self.has_emergency = has_emergency(heat_type)
        self.has_resistance_heat = has_resistance_heat(heat_type)

        self.zipcode = zipcode
        self.station = station
        self.climate_zone = climate_zone

        # Interpolate the data first to fill in holes of two or less hours
        self.temperature_in = self._interpolate(temperature_in)
        self.temperature_out = self._interpolate(temperature_out)

        # Determines if any non-null temperature is still present for the day
        self.enough_temp_in = self.temperature_in.resample("D").apply(
            lambda x: x.isnull().sum() == 0
        )

        self.enough_temp_out = self.temperature_out.resample("D").apply(
            lambda x: x.isnull().sum() == 0
        )

        self.enough_temp_in = self.enough_temp_in.reindex(
            self.enough_temp_in.index.union(self.enough_temp_in.index.shift(1)[-1:])
        )
        self.enough_temp_in[-1] = False  # Need to give this a value

        self.enough_temp_out = self.enough_temp_out.reindex(
            self.enough_temp_out.index.union(self.enough_temp_out.index.shift(1)[-1:])
        )
        self.enough_temp_out[-1] = False  # Need to give this a value

        # Remove all hours that are part of a day that fail the above rubrics
        self.temperature_in = self.temperature_in.where(
            self.enough_temp_in.resample("H").ffill(), np.nan
        )
        self.temperature_out = self.temperature_out.where(
            self.enough_temp_out.resample("H").ffill(), np.nan
        )

        self.cool_runtime_hourly = cool_runtime
        self.heat_runtime_hourly = heat_runtime

        if hasattr(cool_runtime, "empty") and cool_runtime.empty is False:
            self.cool_runtime_daily = (
                cool_runtime.interpolate(limit=2)
                .resample("D")
                .agg(pd.Series.sum, skipna=False)
            )
            # Do we have two hours or less of missing data?
            # if not, set the whole day to np.nan
            enough_cool_runtime_in = self.cool_runtime_hourly.groupby(
                self.cool_runtime_hourly.index.date
            ).apply(lambda x: x.isnull().sum() <= 2)
            self.cool_runtime_daily = self.cool_runtime_daily.where(
                enough_cool_runtime_in, np.nan
            )

        if hasattr(heat_runtime, "empty") and heat_runtime.empty is False:
            self.heat_runtime_daily = (
                heat_runtime.interpolate(limit=2)
                .resample("D")
                .agg(pd.Series.sum, skipna=False)
            )
            # Do we have two hours or less of missing data?
            # if not, set the whole day to np.nan
            enough_heat_runtime_in = self.heat_runtime_hourly.groupby(
                self.heat_runtime_hourly.index.date
            ).apply(lambda x: x.isnull().sum() <= 2)
            self.heat_runtime_daily = self.heat_runtime_daily.where(
                enough_heat_runtime_in, np.nan
            )

        self.auxiliary_heat_runtime = auxiliary_heat_runtime
        self.emergency_heat_runtime = emergency_heat_runtime

        self.baseline_regional_cooling_comfort_temperature = BASELINE_TEMPERATURE.get(
            self.climate_zone, {}
        ).get("cooling", None)
        self.baseline_regional_heating_comfort_temperature = BASELINE_TEMPERATURE.get(
            self.climate_zone, {}
        ).get("heating", None)

        # Give the thermostats the benefit of the doubt (especially if the runtime is None)
        self.enough_cool_runtime = True
        self.enough_heat_runtime = True
        self.enough_heat_core_days = True
        self.enough_cool_core_days = True
        message = ""

        # Currently checks hourly runtime, not daily
        if cool_runtime is not None:
            cool_runtime_daily = (
                cool_runtime.interpolate(limit=2)
                .resample("D")
                .agg(pd.Series.sum, skipna=False)
            )
            self.enough_cool_runtime = _enough_runtime(cool_runtime_daily)
        if heat_runtime is not None:
            heat_runtime_daily = (
                heat_runtime.interpolate(limit=2)
                .resample("D")
                .agg(pd.Series.sum, skipna=False)
            )
            self.enough_heat_runtime = _enough_runtime(heat_runtime_daily)

        if not (self.enough_cool_runtime and self.enough_heat_runtime):
            message += "Not enough runtime for thermostat\n"
            if not self.enough_heat_runtime:
                message += "(Heat runtime has over 5% missing data)\n"
            if not self.enough_cool_runtime:
                message += "(Cool runtime has over 5% missing data)\n "

        if self.has_heating:
            self.core_heating_days = self.get_core_heating_days()
            self.core_heating_days_total = self.core_heating_days[0].daily.sum()
            minimum_heating_core_days = MINIMUM_HEATING_CORE_DAYS.get(self.climate_zone)
            if minimum_heating_core_days is None:
                raise KeyError(
                    f"Missing climate zone for {self.climate_zone} ZIP Code {self.zipcode}"
                )
            if (
                ENFORCE_MINIMUM_CORE_DAYS
                and self.core_heating_days_total < minimum_heating_core_days
            ):
                self.enough_heat_core_days = False
                message += f"Not enough core heating core days for climate zone {self.climate_zone}: {self.core_heating_days_total}\n"

        if self.has_cooling:
            self.core_cooling_days = self.get_core_cooling_days()
            self.core_cooling_days_total = self.core_cooling_days[0].daily.sum()
<<<<<<< HEAD
            try:
                if ENFORCE_MINIMUM_CORE_DAYS and \
                        self.core_cooling_days_total < MINIMUM_COOLING_CORE_DAYS[self.climate_zone]:
                    raise InsufficientCoreDaysError(f'Not enough core cooling core days for climate zone {self.climate_zone}: {self.core_cooling_days_total}')
            except KeyError:
                raise KeyError(f'Missing climate zone for {self.climate_zone} ZIP Code {self.zipcode}')
        log.debug(f'Tau filepath: {tau_search_path}')
        if not self.tau_search_path is None:
            # save delta-t and runtime dataframes for plotting
            log.debug("Saving Tau Files")
            raw_delta_t = self.temperature_out - self.temperature_in
            delta_t_daily = raw_delta_t.resample('D').mean().dropna()
            delta_t_daily.columns = ['date', 'delta_t']
            delta_t_daily.to_csv(self.tau_search_path / f'{self.thermostat_id}_delta_t_daily_mean.csv')
            if self.cool_runtime_daily is not None:
                self.cool_runtime_daily.to_csv(self.tau_search_path / f'{self.thermostat_id}_cool_runtime_daily.csv')
            if self.heat_runtime_daily is not None:
                self.heat_runtime_daily.to_csv(self.tau_search_path / f'{self.thermostat_id}_heat_runtime_daily.csv')

        logging.debug(f"{self.thermostat_id}: {self.core_heating_days_total} core heating days, {self.core_cooling_days_total} core cooling days")
=======
            minimum_cooling_core_days = MINIMUM_COOLING_CORE_DAYS.get(self.climate_zone)
            if minimum_cooling_core_days is None:
                raise KeyError(
                    f"Missing climate zone for {self.climate_zone} ZIP Code {self.zipcode}"
                )
            if (
                ENFORCE_MINIMUM_CORE_DAYS
                and self.core_cooling_days_total < minimum_cooling_core_days
            ):
                self.enough_cool_core_days = False
                message += f"Not enough core cooling core days for climate zone {self.climate_zone}: {self.core_cooling_days_total}\n"

        logging.debug(
            f"{self.thermostat_id}: {self.core_heating_days_total} core heating days, {self.core_cooling_days_total} core cooling days"
        )
        enough_runtime = False
        enough_core_days = False
        if self.has_cooling and self.has_heating:
            enough_runtime = self.enough_cool_runtime and self.enough_heat_runtime
            enough_core_days = self.enough_cool_core_days and self.enough_heat_core_days
        elif self.has_heating:
            enough_runtime = self.enough_heat_runtime
            enough_core_days = self.enough_heat_core_days
        elif self.has_cooling:
            enough_runtime = self.enough_cool_runtime
            enough_core_days = self.enough_cool_core_days

        if not (enough_runtime or enough_core_days):
            raise InsufficientDataError(message)

>>>>>>> 6925ea57
        self.validate()

    def validate(self):
        # Generate warnings for invalid heating / cooling types and stages
        if validate_heat_type(self.heat_type) is False:
            raise ValueError(f"Heat type {self.heat_type} is not valid.")
        if validate_cool_type(self.cool_type) is False:
            raise ValueError(f"Cool type {self.cool_type} is not valid.")
        if validate_heat_stage(self.heat_stage) is False:
            raise ValueError(f"Heat stage {self.heat_stage} is not valid.")
        if validate_cool_stage(self.cool_stage) is False:
            raise ValueError(f"Cool stage {self.cool_stage} is not valid.")

        # Validate the heating, cooling, and aux/emerg settings
        self._validate_heating()
        self._validate_cooling()
        self._validate_aux_emerg()

    def _format_rhu(self, rhu_type, low, high, duty_cycle):
        """Formats the RHU scores for output
        rhu_type : str
            String representation of the RHU type (rhu1, rhu2)
        low : int
            Lower-bound of the RHU bin
        high : int
            Upper-bound of the RHU bin
        duty_cycle : str
            The duty cycle (e.g.: None, 'aux_duty_cycle', 'emg_duty_cycle', 'compressor_duty_cycle')

        Returns
        -------
        result : str
            Formatted string for the RHU type (e.g. 'rhu1_05F_to_10F_aux_duty_cycle')
        """
        format_string = "{rhu_type}_{low:02d}F_to_{high:02d}F"
        if low == -np.inf:
            format_string = "{rhu_type}_less{high:02d}F"
            low = 0  # Don't need this value so we zero it out
        if high == np.inf:
            format_string = "{rhu_type}_greater{low:02d}F"
            high = 0  # Don't need this value so we zero it out

        result = format_string.format(rhu_type=rhu_type, low=int(low), high=int(high))
        if duty_cycle is not None:
            result = "_".join((result, duty_cycle))
        return result

    def _validate_heating(self):
        if self.has_heating:
            if self.heat_runtime_daily is None:
                message = "For thermostat {}, heating runtime data was not provided,"
                " despite equipment type of {}, which requires heating data.".format(
                    self.thermostat_id, self.heat_type
                )
                raise ValueError(message)

    def _validate_cooling(self):
        if self.has_cooling:
            if self.cool_runtime_daily is None:
                message = "For thermostat {}, cooling runtime data was not provided,"
                " despite equipment type of {}, which requires cooling data.".format(
                    self.thermostat_id, self.cool_type
                )
                raise ValueError(message)

    def _validate_aux_emerg(self):
        if self.has_auxiliary and self.has_emergency:
            if (
                self.auxiliary_heat_runtime is None
                or self.emergency_heat_runtime is None
            ):
                message = "For thermostat {}, aux and emergency runtime data were not provided,"
                " despite heat_type of {}, which requires these columns of data."
                " If none is available, please change heat_type to 'heat_pump_no_electric_backup',"
                " or provide columns of 0s".format(self.thermostat_id, self.heat_type)
                raise ValueError(message)

    def _interpolate(self, series, method="linear"):
        if method not in ["linear"]:
            return series
        return series.interpolate(method="linear", limit=1, limit_direction="both")

    def _protect_heating(self):
        function_name = inspect.stack()[1][3]
        if not (self.has_heating):
            message = "The function '{}', which is heating specific, cannot be"
            " called for equipment_type {}".format(function_name, self.heat_type)
            raise ValueError(message)

    def _protect_cooling(self):
        function_name = inspect.stack()[1][3]
        if not (self.has_cooling):
            message = "The function '{}', which is cooling specific, cannot be"
            " called for equipment_type {}".format(function_name, self.cool_type)
            raise ValueError(message)

    def _protect_resistance_heat(self):
        function_name = inspect.stack()[1][3]
        if not (self.has_resistance_heat):
            message = "The function '{}', which is resistance heat specific, cannot be"
            " called for equipment_type {}".format(function_name, self.heat_type)
            raise ValueError(message)

    def _protect_aux_emerg(self):
        function_name = inspect.stack()[1][3]
        if not (self.has_auxiliary and self.has_emergency):
            message = "The function '{}', which is auxiliary/emergency heating specific, cannot be"
            " called for equipment_type {}".format(function_name, self.heat_type)
            raise ValueError(message)

    def get_core_heating_days(
        self, method="entire_dataset", min_minutes_heating=30, max_minutes_cooling=0
    ):
        """Determine core heating days from data associated with this thermostat

        Parameters
        ----------
        method : {"entire_dataset"}, default: "entire_dataset"
            Method by which to find core heating day sets.

            - "entire_dataset": all heating days in dataset (days with >= 30 min
              of heating runtime and no cooling runtime. (default)
        min_minutes_heating : int, default 30
            Number of minutes of heating runtime per day required for inclusion
            in core heating day set.
        max_minutes_cooling : int, default 0
            Number of minutes of cooling runtime per day beyond which the day
            is considered part of a shoulder season (and is therefore not part
            of the core heating day set).

        Returns
        -------
        core_heating_day_sets : list of thermostat.core.CoreDaySet objects
            List of core day sets detected; Core day sets are represented as
            pandas Series of boolean values, intended to be used as selectors
            or masks on the thermostat data at hourly and daily frequencies.

            A value of True at a particular index indicates inclusion of
            of the data at that index in the core day set. If method is
            "entire_dataset", name of core day sets are "heating_ALL".
        """

        if method not in ["entire_dataset"]:
            raise NotImplementedError(
                "Methods other than entire_dataset are not implemented"
            )

        self._protect_heating()

        # compute inclusion thresholds
        meets_heating_thresholds = self.heat_runtime_daily >= min_minutes_heating

        if self.has_cooling:
            meets_cooling_thresholds = self.cool_runtime_daily <= max_minutes_cooling
        else:
            meets_cooling_thresholds = True

        meets_thresholds = meets_heating_thresholds & meets_cooling_thresholds

        meets_thresholds &= self.enough_temp_in & self.enough_temp_out

        # # un-comment to disable thresholds for testing purposes
        # meets_thresholds = True

        data_start_date = np.datetime64(self.heat_runtime_daily.index[0])
        data_end_date = np.datetime64(self.heat_runtime_daily.index[-1])

        inclusion_daily = pd.Series(
            meets_thresholds, index=self.heat_runtime_daily.index
        )
        inclusion_hourly = self._get_hourly_boolean(inclusion_daily)
        core_heating_day_set = CoreDaySet(
            "heating_ALL",
            inclusion_daily,
            inclusion_hourly,
            data_start_date,
            data_end_date,
        )
        # returned as list for consistency
        core_heating_day_sets = [core_heating_day_set]
        return core_heating_day_sets

    def get_core_cooling_days(
        self, method="entire_dataset", min_minutes_cooling=30, max_minutes_heating=0
    ):
        """Determine core cooling days from data associated with this
        thermostat.

        Parameters
        ----------
        method : {"entire_dataset"}, default: "entire_dataset"
            Method by which to find core cooling days.

            - "entire_dataset": all cooling days in dataset (days with >= 30 min
              of cooling runtime and no heating runtime.
        min_minutes_cooling : int, default 30
            Number of minutes of core cooling runtime per day required for
            inclusion in core cooling day set.
        max_minutes_heating : int, default 0
            Number of minutes of heating runtime per day beyond which the day is
            considered part of a shoulder season (and is therefore not part of
            the core cooling day set).

        Returns
        -------
        core_cooling_day_sets : list of thermostat.core.CoreDaySet objects
            List of core day sets detected; Core day sets are represented as
            pandas Series of boolean values, intended to be used as selectors
            or masks on the thermostat data at hourly and daily frequencies.

            A value of True at a particular index indicates inclusion of
            of the data at that index in the core day set. If method is
            "entire_dataset", name of core day set is "cooling_ALL".
        """
        if method not in ["entire_dataset"]:
            raise NotImplementedError(
                "Methods other than entire_dataset are not implemented"
            )

        self._protect_cooling()

        # find all potential core cooling day ranges
        data_start_date = np.datetime64(self.cool_runtime_daily.index[0])
        data_end_date = np.datetime64(self.cool_runtime_daily.index[-1])

        # compute inclusion thresholds
        if self.has_heating:
            meets_heating_thresholds = self.heat_runtime_daily <= max_minutes_heating
        else:
            meets_heating_thresholds = True

        meets_cooling_thresholds = self.cool_runtime_daily >= min_minutes_cooling
        meets_thresholds = meets_heating_thresholds & meets_cooling_thresholds

        meets_thresholds &= self.enough_temp_in & self.enough_temp_out

        inclusion_daily = pd.Series(
            meets_thresholds, index=self.cool_runtime_daily.index
        )
        inclusion_hourly = self._get_hourly_boolean(inclusion_daily)
        core_day_set = CoreDaySet(
            "cooling_ALL",
            inclusion_daily,
            inclusion_hourly,
            data_start_date,
            data_end_date,
        )
        core_cooling_day_sets = [core_day_set]
        return core_cooling_day_sets

    def _get_range_boolean(self, dt_index, start_date, end_date):
        after_start = dt_index >= start_date
        before_end = dt_index < end_date
        return after_start & before_end

    def _get_hourly_boolean(self, daily_boolean):
        values = np.repeat(daily_boolean.values, 24)
        index = pd.date_range(
            start=daily_boolean.index[0],
            periods=daily_boolean.index.shape[0] * 24,
            freq="H",
        )
        hourly_boolean = pd.Series(values, index)
        return hourly_boolean

    def total_heating_runtime(self, core_day_set):
        """Calculates total heating runtime.

        Parameters
        ----------
        core_day_set : thermostat.core.CoreDaySet
            Core day set for which to calculate total runtime.

        Returns
        -------
        total_runtime : float
            Total heating runtime.
        """
        self._protect_heating()
        return self.heat_runtime_daily[core_day_set.daily].sum()

    def total_auxiliary_heating_runtime(self, core_day_set):
        """Calculates total auxiliary heating runtime.

        Parameters
        ----------
        core_day_set : thermostat.core.CoreDaySet
            Core day set for which to calculate total runtime.

        Returns
        -------
        total_runtime : float
            Total auxiliary heating runtime.
        """
        self._protect_aux_emerg()
        return self.auxiliary_heat_runtime[core_day_set.hourly].sum()

    def total_emergency_heating_runtime(self, core_day_set):
        """Calculates total emergency heating runtime.

        Parameters
        ----------
        core_day_set : thermostat.core.CoreDaySet
            Core day set for which to calculate total runtime.

        Returns
        -------
        total_runtime : float
            Total heating runtime.
        """
        self._protect_aux_emerg()
        return self.emergency_heat_runtime[core_day_set.hourly].sum()

    def total_cooling_runtime(self, core_day_set):
        """Calculates total cooling runtime.

        Parameters
        ----------
        core_day_set : thermostat.core.CoreDaySet
            Core day set for which to calculate total runtime.

        Returns
        -------
        total_runtime : float
            Total cooling runtime.
        """
        self._protect_cooling()
        return self.cool_runtime_daily[core_day_set.daily].sum()

    def get_resistance_heat_utilization_runtime(self, core_heating_day_set):
        """Calculates resistance heat utilization runtime and filters based on
        the core heating days

        Parameters
        ----------
        core_heating_day_set : thermostat.core.CoreDaySet
            Core heating day set for which to calculate total runtime.

        Returns
        -------
        runtime_temp : pandas.DataFrame or None
            A pandas DataFrame which includes the outdoor temperature, heat
            runtime, aux runtime, and emergency runtime, filtered by the core
            heating day set. Returns None if the thermostat does
            not control the appropriate equipment.
        """

        self._protect_aux_emerg()
        self._protect_resistance_heat()

        in_core_day_set_daily = self._get_range_boolean(
            core_heating_day_set.daily.index,
            core_heating_day_set.start_date,
            core_heating_day_set.end_date,
        )

        # convert hourly to daily
        temp_out_daily = self.temperature_out.resample("D").mean()
        aux_daily = self.auxiliary_heat_runtime.resample("D").sum()
        emg_daily = self.emergency_heat_runtime.resample("D").sum()

        # Build the initial DataFrame based on daily readings
        runtime_temp_daily = pd.DataFrame()
        runtime_temp_daily["temperature"] = temp_out_daily
        runtime_temp_daily["heat_runtime"] = self.heat_runtime_daily
        runtime_temp_daily["aux_runtime"] = aux_daily
        runtime_temp_daily["emg_runtime"] = emg_daily
        runtime_temp_daily["in_core_daily"] = in_core_day_set_daily
        # default number of minutes per day
        runtime_temp_daily["total_minutes"] = 1440

        # Filter out records that aren't part of the core day set
        runtime_temp_daily = runtime_temp_daily[
            runtime_temp_daily["in_core_daily"].map(lambda x: x is True)
        ]

        return runtime_temp_daily

    def get_resistance_heat_utilization_bins(
        self, runtime_temp, bins, core_heating_day_set, min_runtime_minutes=None
    ):
        """Calculates the resistance heat utilization in
        bins (provided by the bins parameter)

        Parameters
        ----------
        runtime_temp: DataFrame
            Runtime Temperatures Dataframe from get_resistance_heat_utilization_runtime
        bins : list
            List of the bins (rightmost-edge aligned) for binning
        core_heating_day_set : thermostat.core.CoreDaySet
            Core heating day set for which to calculate total runtime.

        Returns
        -------
        RHUs : pandas.DataFrame or None
            Resistance heat utilization for each temperature bin, ordered
            ascending by temperature bin. Returns None if the thermostat does
            not control the appropriate equipment or if the runtime_temp is None.
        """
        self._protect_resistance_heat()
        self._protect_aux_emerg()

        if runtime_temp is None:
            return None

        # Create the bins and group by them
        runtime_temp["bins"] = pd.cut(runtime_temp["temperature"], bins)
        runtime_rhu = runtime_temp.groupby("bins")[
            ["heat_runtime", "aux_runtime", "emg_runtime", "total_minutes"]
        ].sum()

        # Calculate the RHU based on the bins
        runtime_rhu["rhu"] = (
            runtime_rhu["aux_runtime"] + runtime_rhu["emg_runtime"]
        ) / (runtime_rhu["heat_runtime"] + runtime_rhu["emg_runtime"])

        # Currently treating aux_runtime as separate from heat_runtime
        runtime_rhu["total_runtime"] = (
            runtime_rhu.heat_runtime + runtime_rhu.aux_runtime + runtime_rhu.emg_runtime
        )

        # If we're passed min_runtime_minutes (RHU2) then treat the thermostat as not having run during that period
        if min_runtime_minutes:
            runtime_rhu["rhu"].loc[
                runtime_rhu.total_runtime < min_runtime_minutes
            ] = np.nan
            runtime_rhu["total_runtime"].loc[
                runtime_rhu.total_runtime < min_runtime_minutes
            ] = np.nan

        runtime_rhu["data_is_nonsense"] = (
            runtime_rhu["aux_runtime"] > runtime_rhu["heat_runtime"]
        )
        runtime_rhu.loc[
            runtime_rhu.data_is_nonsense == True, "rhu"
        ] = np.nan  # noqa: E712

        if runtime_rhu.data_is_nonsense.any():
            for item in runtime_rhu.itertuples():
                if item.data_is_nonsense:
                    warnings.warn(
                        "%s: "
                        "aux heat runtime %s > compressor runtime %s "
                        "for %sF <= temperature < %sF "
                        "for thermostat_id %s "
                        "from %s to %s inclusive"
                        % (
                            self.thermostat_id,
                            item.aux_runtime,
                            item.heat_runtime,
                            item.Index.left,
                            item.Index.right,
                            self.thermostat_id,
                            core_heating_day_set.start_date,
                            core_heating_day_set.end_date,
                        )
                    )

        return runtime_rhu

    def get_ignored_days(self, core_day_set):
        """Determine how many days are ignored for a particular core day set

        Returns
        -------

        n_both : int
            Number of days excluded from core day set because of presence of
            both heating and cooling runtime.
        n_days_insufficient : int
            Number of days excluded from core day set because of null runtime
            data.
        """

        in_range = self._get_range_boolean(
            core_day_set.daily.index, core_day_set.start_date, core_day_set.end_date
        )

        if self.has_heating:
            has_heating = self.heat_runtime_daily > 0
            null_heating = pd.isnull(self.heat_runtime_daily)
        else:
            has_heating = False
            null_heating = False  # shouldn't be counted, so False, not True

        if self.has_cooling:
            has_cooling = self.cool_runtime_daily > 0
            null_cooling = pd.isnull(self.cool_runtime_daily)
        else:
            has_cooling = False
            null_cooling = False  # shouldn't be counted, so False, not True

        n_both = (in_range & has_heating & has_cooling).sum()
        n_days_insufficient = (in_range & (null_heating | null_cooling)).sum()
        return n_both, n_days_insufficient

    def get_core_day_set_n_days(self, core_day_set):
        """Returns number of days in the core day set."""
        return int(core_day_set.daily.sum())

    def get_inputfile_date_range(self, core_day_set):
        """Returns number of days of data provided in input data file."""
        delta = core_day_set.end_date - core_day_set.start_date
        if isinstance(delta, timedelta):
            return delta.days
        return int(delta.astype("timedelta64[D]") / np.timedelta64(1, "D"))

    def get_cooling_demand(self, core_cooling_day_set):
        """
        Calculates a measure of cooling demand using the hourlyavgCTD method.

        Starting with an assumed value of zero for Tau :math:`(\\tau_c)`,
        calculate the daily Cooling Thermal Demand :math:`(\\text{daily CTD}_d)`, as follows

        :math:`\\text{daily CTD}_d = \\frac{\\sum_{i=1}^{24} [\\tau_c - \\text{hourly} \\Delta T_{d.n}]_{+}}{24}`, where

        :math:`\\text{hourly} \\Delta T_{d.n} (^{\\circ} F) = \\text{hourly indoor} T_{d.n} - \\text{hourly outdoor} T_{d.n}`, and

        :math:`d` is the core cooling day; :math:`\\left(001, 002, 003 ... x \\right)`,

        :math:`n` is the hour; :math:`\\left(01, 02, 03 ... 24 \\right)`,

        :math:`\\tau_c` (cooling) is the :math:`\\Delta T` associated with :math:`CTD=0` (zero cooling runtime), and

        :math:`[]_{+}` indicates that the term is zero if its value would be negative.

        For the set of all core cooling days in the CT interval data file, use
        ratio estimation to calculate :math:`\\alpha_c`, the home's
        responsiveness to cooling, which should be positive.

        :math:`\\alpha_c \\left(\\frac{\\text{minutes}}{^{\\circ} F}\\right) = \\frac{RT_\\text{actual cool}}{\\sum_{d=1}^{x} \\text{daily CTD}_d}`, where

        :math:`RT_\\text{actual cool}` is the sum of cooling run times for all core cooling days in the CT interval data file.

        For the set of all core cooling days in the CT interval data file,
        optimize :math:`\\tau_c` that results in minimization of the sum of
        squares of the difference between daily run times reported by the CT,
        and calculated daily cooling run times.

        Next recalculate :math:`\\alpha_c` (in accordance with the above step)
        and record the model's parameters :math:`\\left(\\alpha_c, \\tau_c \\right)`

        Parameters
        ----------
        core_cooling_day_set : thermostat.core.CoreDaySet
            Core day set over which to calculate cooling demand.

        Returns
        -------
        demand : pd.Series
            Daily demand in the core heating day set as calculated using the
            method described above.
        tau : float
            Estimate of :math:`\\tau_c`.
        alpha : float
            Estimate of :math:`\\alpha_c`
        mse : float
            Mean squared error in runtime estimates.
        rmse : float
            Root mean squared error in runtime estimates.
        cvrmse : float
            Coefficient of variation of root mean squared error in runtime estimates.
        mape : float
            Mean absolute percent error
        mae : float
            Mean absolute error
        """

        self._protect_cooling()

        core_day_set_temp_in = self.temperature_in[core_cooling_day_set.hourly]
        core_day_set_temp_out = self.temperature_out[core_cooling_day_set.hourly]
        core_day_set_deltaT = core_day_set_temp_in - core_day_set_temp_out

        daily_index = core_cooling_day_set.daily[core_cooling_day_set.daily].index

        def calc_cdd(tau):
            hourly_cdd = (tau - core_day_set_deltaT).apply(lambda x: np.maximum(x, 0))
            # Note - `x / 24` this should be thought of as a unit conversion, not an average.
            return np.array(
                [
                    cdd.sum() / 24
                    for day, cdd in hourly_cdd.groupby(core_day_set_deltaT.index.date)
                ]
            )

        daily_runtime = self.cool_runtime_daily[core_cooling_day_set.daily]
        total_runtime = daily_runtime.sum()

        def calc_estimates(tau):
            cdd = calc_cdd(tau)
            total_cdd = np.sum(cdd)
            if total_cdd != 0.0:
                alpha_estimate = total_runtime / total_cdd
            else:
                alpha_estimate = np.nan
                logger.debug(
                    "Alpha Estimate divided by zero: %s / %s"
                    "for thermostat %s" % (total_runtime, total_cdd, self.thermostat_id)
                )
            runtime_estimate = cdd * alpha_estimate
            errors = daily_runtime - runtime_estimate
            return cdd, alpha_estimate, errors



        def search_cdd_tau(run_time_array, max_tau=20):
            """
            Search for the best fit for tau (x-intercept) from 0 to max_tau,
            finding the best alpha (slope) at each possible integer tau
            and returning the alpha and tau that produce the least squared errors
            """
            min_sq_err = None
            best_tau = None
            best_errors = None
            best_alpha = None
            interval_factor = 10
            tau_stats_list_cool = []
            # NOTE: trying search from -5 F
            for interval in range(-5 * interval_factor, max_tau * interval_factor + 1):
                tau = interval / interval_factor
                # remove tau double-counting
                shifted_deg_days_array = calc_cdd(tau)
                alpha = lin_fit(shifted_deg_days_array, run_time_array)
                errors = run_time_array - np.array(alpha) * shifted_deg_days_array
                sq_errors_old = np.dot(errors, errors)
                sq_errors = np.nanmean((errors)**2)
                tau_stats_list_cool.append({'tau': tau, 'alpha': alpha, 'sq_errors': sq_errors, 'sq_errors_old': sq_errors_old})
                if min_sq_err is None or sq_errors < min_sq_err:
                    min_sq_err = sq_errors
                    best_errors = errors
                    best_tau = tau
                    best_alpha = alpha
                logger.debug(f'Tried tau={tau:.1f} and alpha={alpha:.1f} and got sq errors {sq_errors:.1f};',
                             f' best tau={best_tau}')
            logger.debug(f'Best tau = {best_tau}')
            # for exploring the tau stats
            if not self.tau_search_path is None:

                best_shifted_deg_days_array = calc_cdd(best_tau)
                pd.DataFrame(best_shifted_deg_days_array).to_csv(self.tau_search_path /
                                                                              f'{self.thermostat_id}_cool_dd.csv',
                                                                 index=True)
                pd.DataFrame(run_time_array).to_csv(self.tau_search_path /
                                                                 f'{self.thermostat_id}_cool_run_time.csv',
                                                        index=True)
                tau_stats_cool = pd.DataFrame(tau_stats_list_cool)
                # set all other taus not best and this one set to best
                tau_stats_cool.set_index('tau', inplace=True)
                tau_stats_cool.loc[:, 'is_best_tau'] = False
                tau_stats_cool.loc[best_tau, 'is_best_tau'] = True
                tau_stats_cool.to_csv(self.tau_search_path / f'{self.thermostat_id}_cool_tau_search.csv')
            return best_tau, best_alpha, best_errors

        try:
            tau_estimate, alpha_estimate, errors = search_cdd_tau(daily_runtime)
        except TypeError:  # len 0
            # make sure no other type errors are sneaking in
            assert daily_runtime.shape[0] == 0
            return (
                pd.Series([], index=daily_index, dtype="Float64"),
                np.nan,
                np.nan,
                np.nan,
                np.nan,
                np.nan,
                np.nan,
                np.nan,
            )

<<<<<<< HEAD
        # cdd, alpha_estimate, errors = calc_estimates(tau_estimate)
        cdd = calc_cdd(tau_estimate)
        mse = np.nanmean((errors)**2)
        rmse = mse ** 0.5
=======
        tau_estimate = y[0]

        cdd, alpha_estimate, errors = calc_estimates(tau_estimate)
        mse = np.nanmean((errors) ** 2)
        rmse = mse**0.5
>>>>>>> 6925ea57
        mean_daily_runtime = np.nanmean(daily_runtime)
        try:
            cvrmse = rmse / mean_daily_runtime
        except ZeroDivisionError:
            logger.debug(
                "CVRMSE divided by zero: %s / %s "
                "for thermostat_id %s " % (rmse, mean_daily_runtime, self.thermostat_id)
            )
            cvrmse = np.nan

        mape = np.nanmean(np.absolute(errors / mean_daily_runtime))
        mae = np.nanmean(np.absolute(errors))

        demand = pd.Series(cdd, index=daily_index)
        if demand.empty is True:
            demand = np.nan

        return demand, tau_estimate, alpha_estimate, mse, rmse, cvrmse, mape, mae

    def get_heating_demand(self, core_heating_day_set):
        """
        Calculates a measure of heating demand using the hourlyavgCTD method.

        :math:`\\text{daily HTD}_d = \\frac{\\sum_{i=1}^{24} [\\text{hourly} \\Delta T_{d.n} - \\tau_h]_{+}}{24}`, where

        :math:`\\text{hourly} \\Delta T_{d.n} (^{\\circ} F) = \\text{hourly indoor} T_{d.n} - \\text{hourly outdoor} T_{d.n}`, and

        :math:`d` is the core heating day; :math:`\\left(001, 002, 003 ... x \\right)`,

        :math:`n` is the hour; :math:`\\left(01, 02, 03 ... 24 \\right)`,

        :math:`\\tau_h` (heating) is the :math:`\\Delta T` associated with :math:`HTD=0`, reflecting that homes with no heat running tend to be warmer \
        that the outdoors, and

        :math:`[]_{+}` indicates that the term is zero if its value would be negative.

        For the set of all core heating days in the CT interval data file, use
        ratio estimation to calculate :math:`\\alpha_h`, the home's
        responsiveness to heating, which should be positive.

        :math:`\\alpha_h \\left(\\frac{\\text{minutes}}{^{\\circ} F}\\right) = \\frac{RT_\\text{actual heat}}{\\sum_{d=1}^{x} \\text{daily HTD}_d}`, where

        :math:`RT_\\text{actual heat}` is the sum of heating run times for all core heating days in the CT interval data file.

        For the set of all core heating days in the CT interval data file,
        optimize :math:`\\tau_h` that results in minimization of the sum of
        squares of the difference between daily run times reported by the CT,
        and calculated daily heating run times.

        Next recalculate :math:`\\alpha_h` (in accordance with the above step)
        and record the model's parameters :math:`\\left(\\alpha_h, \\tau_h \\right)`

        Parameters
        ----------
        core_heating_day_set : array_like
            Core day set over which to calculate heating demand.

        Returns
        -------
        demand : pd.Series
            Daily demand in the core heating day set as calculated using the
            method described above.
        tau : float
            Estimate of :math:`\\tau_h`.
        alpha : float
            Estimate of :math:`\\alpha_h`
        mse : float
            Mean squared error in runtime estimates.
        rmse : float
            Root mean squared error in runtime estimates.
        cvrmse : float
            Coefficient of variation of root mean squared error in runtime estimates.
        mape : float
            Mean absolute percent error
        mae : float
            Mean absolute error
        """

        self._protect_heating()

        core_day_set_temp_in = self.temperature_in[core_heating_day_set.hourly]
        core_day_set_temp_out = self.temperature_out[core_heating_day_set.hourly]
        core_day_set_deltaT = core_day_set_temp_in - core_day_set_temp_out

        daily_index = core_heating_day_set.daily[core_heating_day_set.daily].index

        def calc_hdd(tau):
            hourly_hdd = (core_day_set_deltaT - tau).apply(lambda x: np.maximum(x, 0))
            # Note - this `x / 24` should be thought of as a unit conversion, not an average.
            return np.array(
                [
                    hdd.sum() / 24
                    for day, hdd in hourly_hdd.groupby(core_day_set_deltaT.index.date)
                ]
            )

        daily_runtime = self.heat_runtime_daily[core_heating_day_set.daily]
        total_runtime = daily_runtime.sum()

        def calc_estimates(tau):
            hdd = calc_hdd(tau)
            total_hdd = np.sum(hdd)
            if total_hdd != 0.0:
                alpha_estimate = total_runtime / total_hdd
            else:
                alpha_estimate = np.nan
                logger.debug(
                    "alpha_estimate divided by zero: %s / %s "
                    "for thermostat_id %s "
                    % (total_runtime, total_hdd, self.thermostat_id)
                )
            runtime_estimate = hdd * alpha_estimate
            errors = daily_runtime - runtime_estimate
            return hdd, alpha_estimate, errors

        def search_hdd_tau(run_time_array, max_tau=20):
            """
            Search for the best fit for tau (x-intercept) from 0 to max_tau,
            finding the best alpha (slope) at each possible integer tau
            and returning the alpha and tau that produce the least squared errors
            """
            min_sq_err = None
            best_tau = None
            best_errors = None
            best_alpha = None
            interval_factor = 10
            tau_stats_list_heat = []
            for interval in range(-5 * interval_factor, max_tau * interval_factor + 1):
                tau = interval / interval_factor
                # remove tau double-counting
                shifted_deg_days_array = calc_hdd(tau)
                alpha = lin_fit(shifted_deg_days_array, run_time_array)
                errors = run_time_array - np.array(alpha) * shifted_deg_days_array
                sq_errors = np.nanmean((errors)**2)
                tau_stats_list_heat.append({'tau': tau, 'alpha': alpha, 'sq_errors': sq_errors})
                if min_sq_err is None or sq_errors < min_sq_err:
                    min_sq_err = sq_errors
                    best_errors = errors
                    best_tau = tau
                    best_alpha = alpha
                logger.debug(f'Tried tau={tau:.1f} and alpha={alpha:.1f} and got sq errors {sq_errors:.1f};',
                             f' best tau={best_tau}')
            logger.debug(f'Best tau = {best_tau}')
            # for exploring the tau stats
            if not self.tau_search_path is None:
                best_shifted_deg_days_array = calc_hdd(best_tau)
                pd.DataFrame(best_shifted_deg_days_array).to_csv(self.tau_search_path /
                                                                              f'{self.thermostat_id}_heat_dd.csv',
                                                                 index=True)
                pd.DataFrame(run_time_array).to_csv(self.tau_search_path /
                                                                 f'{self.thermostat_id}_heat_run_time.csv',
                                                    index=True)
                tau_stats_heat = pd.DataFrame(tau_stats_list_heat)
                # set all other taus not best and this one set to best
                tau_stats_heat.set_index('tau', inplace=True)
                tau_stats_heat.loc[:, 'is_best_tau'] = False
                tau_stats_heat.loc[best_tau, 'is_best_tau'] = True
                tau_stats_heat.to_csv(self.tau_search_path / f'{self.thermostat_id}_heat_tau_search.csv')

            return best_tau, best_alpha, best_errors

        try:
<<<<<<< HEAD
            tau_estimate, alpha_estimate, errors = search_hdd_tau(daily_runtime)
        except TypeError:  # len 0
            assert daily_runtime.shape[0] == 0  # make sure no other type errors are sneaking in
            return pd.Series([], index=daily_index, dtype="Float64"), np.nan, np.nan, np.nan, np.nan, np.nan, np.nan, np.nan

        # hdd, alpha_estimate, errors = calc_estimates(tau_estimate)
        hdd = calc_hdd(tau_estimate)
        mse = np.nanmean((errors)**2)
        rmse = mse ** 0.5
=======
            y, _ = leastsq(estimate_errors, tau_starting_guess)
        except TypeError:  # len 0
            # make sure no other type errors are sneaking in
            assert daily_runtime.shape[0] == 0
            return (
                pd.Series([], index=daily_index, dtype="Float64"),
                np.nan,
                np.nan,
                np.nan,
                np.nan,
                np.nan,
                np.nan,
                np.nan,
            )

        tau_estimate = y[0]

        hdd, alpha_estimate, errors = calc_estimates(tau_estimate)
        mse = np.nanmean((errors) ** 2)
        rmse = mse**0.5
>>>>>>> 6925ea57
        mean_daily_runtime = np.nanmean(daily_runtime)
        try:
            cvrmse = rmse / mean_daily_runtime
        except ZeroDivisionError:
            logger.debug(
                "CVRMSE divided by zero: %s / %s "
                "for thermostat_id %s " % (rmse, mean_daily_runtime, self.thermostat_id)
            )
            cvrmse = np.nan

        mape = np.nanmean(np.absolute(errors / mean_daily_runtime))
        mae = np.nanmean(np.absolute(errors))

        demand = pd.Series(hdd, index=daily_index)
        if demand.empty is True:
            demand = np.nan

        return (demand, tau_estimate, alpha_estimate, mse, rmse, cvrmse, mape, mae)

    def get_core_cooling_day_baseline_setpoint(
        self, core_cooling_day_set, method="tenth_percentile", source="temperature_in"
    ):
        """Calculate the core cooling day baseline setpoint (comfort
        temperature).

        Parameters
        ----------
        core_cooling_day_set : thermost.core.CoreDaySet
            Core cooling days over which to calculate baseline cooling setpoint.
        method : {"tenth_percentile"}, default: "tenth_percentile"
            Method to use in calculation of the baseline.

            - "tenth_percentile": 10th percentile of source temperature.
              (temperature in).
        source : {"temperature_in"}, default "temperature_in"
            The source of temperatures to use in baseline calculation.

        Returns
        -------
        baseline : float
            The baseline cooling setpoint for the core cooling days as determined
            by the given method.
        """

        self._protect_cooling()

        if method == "tenth_percentile" and source == "temperature_in":
            return (
                self.temperature_in[core_cooling_day_set.hourly].dropna().quantile(0.1)
            )

        if source == "cooling_setpoint":
            warnings.warn("Cooling Setpoint method is no longer implemented.")

        # For everything else, return "Not Implemented"
        raise NotImplementedError(
            f"{method} and {source} are not implemented for get_core_cooling_day_baseline_setpoint"
        )

    def get_core_heating_day_baseline_setpoint(
        self,
        core_heating_day_set,
        method="ninetieth_percentile",
        source="temperature_in",
    ):
        """Calculate the core heating day baseline setpoint (comfort temperature).

        Parameters
        ----------
        core_heating_day_set : thermostat.core.CoreDaySet
            Core heating days over which to calculate baseline heating setpoint.
        method : {"ninetieth_percentile"}, default: "ninetieth_percentile"
            Method to use in calculation of the baseline.

            - "ninetieth_percentile": 90th percentile of source temperature.
              (indoor temperature).
        source : {"temperature_in"}, default "temperature_in"
            The source of temperatures to use in baseline calculation.

        Returns
        -------
        baseline : float
            The baseline heating setpoint for the heating day as determined
            by the given method.
        """

        self._protect_heating()

        if method == "ninetieth_percentile" and source == "temperature_in":
            return (
                self.temperature_in[core_heating_day_set.hourly].dropna().quantile(0.9)
            )

        if source == "heating_setpoint":
            warnings.warn("Heating setpoint method is no longer implemented")

        # For everything else, return "Not Implemented"
        raise NotImplementedError(
            f"{method} and {source} are not implemented for get_core_heating_day_baseline_setpoint"
        )

    def get_baseline_cooling_demand(self, core_cooling_day_set, temp_baseline, tau):
        """Calculate baseline cooling demand for a particular core cooling
        day set and fitted physical parameters.

        :math:`\\text{daily CTD base}_d = \\frac{\\sum_{i=1}^{24} [\\tau_c - \\text{hourly } \\Delta T \\text{ base cool}_{d.n}]_{+}}{24}`, where

        :math:`\\text{hourly } \\Delta T \\text{ base cool}_{d.n} (^{\\circ} F) = \\text{base heat} T_{d.n} - \\text{hourly outdoor} T_{d.n}`, and

        :math:`d` is the core cooling day; :math:`\\left(001, 002, 003 ... x \\right)`,

        :math:`n` is the hour; :math:`\\left(01, 02, 03 ... 24 \\right)`,

        :math:`\\tau_c` (cooling), determined earlier, is a constant that is part of the CT/home's thermal/HVAC cooling run time model, and

        :math:`[]_{+}` indicates that the term is zero if its value would be negative.

        Parameters
        ----------
        core_cooling_day_set : thermostat.core.CoreDaySet
            Core cooling days over which to calculate baseline cooling demand.
        temp_baseline : float
            Baseline comfort temperature
        tau : float, default: None
            From fitted demand model.

        Returns
        -------
        baseline_cooling_demand : pandas.Series
            A series containing baseline daily heating demand for the core
            cooling day set.
        """
        self._protect_cooling()

        hourly_temp_out = self.temperature_out[core_cooling_day_set.hourly]

        hourly_cdd = (tau - (temp_baseline - hourly_temp_out)).apply(
            lambda x: np.maximum(x, 0)
        )
        demand = np.array(
            [
                cdd.sum() / 24
                for day, cdd in hourly_cdd.groupby(hourly_temp_out.index.date)
            ]
        )

        index = core_cooling_day_set.daily[core_cooling_day_set.daily].index
        return pd.Series(demand, index=index)

    def get_baseline_heating_demand(self, core_heating_day_set, temp_baseline, tau):
        """Calculate baseline heating demand for a particular core heating day
        set and fitted physical parameters.

        :math:`\\text{daily HTD base}_d = \\frac{\\sum_{i=1}^{24} [\\text{hourly } \\Delta T \\text{ base heat}_{d.n} - \\tau_h]_{+}}{24}`, where

        :math:`\\text{hourly } \\Delta T \\text{ base heat}_{d.n} (^{\\circ} F) = \\text{base cool} T_{d.n} - \\text{hourly outdoor} T_{d.n}`, and

        :math:`d` is the core heating day; :math:`\\left(001, 002, 003 ... x \\right)`,

        :math:`n` is the hour; :math:`\\left(01, 02, 03 ... 24 \\right)`,

        :math:`\\tau_h` (heating), determined earlier, is a constant that is part of the CT/home's thermal/HVAC heating run time model, and

        :math:`[]_{+}` indicates that the term is zero if its value would be negative.

        Parameters
        ----------
        core_heating_day_set : thermostat.core.CoreDaySet
            Core heating days over which to calculate baseline cooling demand.
        temp_baseline : float
            Baseline comfort temperature
        tau : float, default: None
            From fitted demand model.

        Returns
        -------
        baseline_heating_demand : pandas.Series
            A series containing baseline daily heating demand for the core heating days.
        """
        self._protect_heating()

        hourly_temp_out = self.temperature_out[core_heating_day_set.hourly]

        hourly_hdd = (temp_baseline - hourly_temp_out - tau).apply(
            lambda x: np.maximum(x, 0)
        )
        demand = np.array(
            [
                hdd.sum() / 24
                for day, hdd in hourly_hdd.groupby(hourly_temp_out.index.date)
            ]
        )

        index = core_heating_day_set.daily[core_heating_day_set.daily].index
        return pd.Series(demand, index=index)

    def get_baseline_cooling_runtime(self, baseline_cooling_demand, alpha):
        """Calculate baseline cooling runtime given baseline cooling demand
        and fitted physical parameters.

        :math:`RT_{\\text{base cool}} (\\text{minutes}) = \\alpha_c \\cdot \\text{daily CTD base}_d`

        Parameters
        ----------
        baseline_cooling_demand : pandas.Series
            A series containing estimated daily baseline cooling demand.
        alpha : float
            Slope of fitted line

        Returns
        -------
        baseline_cooling_runtime : pandas.Series
            A series containing estimated daily baseline cooling runtime.
        """
        return np.maximum(alpha * (baseline_cooling_demand), 0)

    def get_baseline_heating_runtime(self, baseline_heating_demand, alpha):
        """Calculate baseline heating runtime given baseline heating demand.
        and fitted physical parameters.

        :math:`RT_{\\text{base heat}} (\\text{minutes}) = \\alpha_h \\cdot \\text{daily HTD base}_d`

        Parameters
        ----------
        baseline_heating_demand : pandas.Series
            A series containing estimated daily baseline heating demand.
        alpha : float
            Slope of fitted line

        Returns
        -------
        baseline_heating_runtime : pandas.Series
            A series containing estimated daily baseline heating runtime.
        """
        return np.maximum(alpha * (baseline_heating_demand), 0)

    def calculate_epa_field_savings_metrics(
        self,
        core_cooling_day_set_method="entire_dataset",
        core_heating_day_set_method="entire_dataset",
    ):
        """Calculates metrics for connected thermostat savings as defined by
        the specification defined by the EPA Energy Star program and stakeholders.

        Parameters
        ----------
        core_cooling_day_set_method : {"entire_dataset"}, default: "entire_dataset"
            Method by which to find core cooling day sets.

            - "entire_dataset": all core cooling days in dataset (days with >= 1
              hour of cooling runtime and no heating runtime.
        core_heating_day_set_method : {"entire_dataset"}, default: "entire_dataset"
            Method by which to find core heating day sets.

            - "entire_dataset": all core heating days in dataset (days with >= 1
              hour of heating runtime and no cooling runtime.

        Returns
        -------
        metrics : list
            list of dictionaries of output metrics; one per set of core heating
            or cooling days.
        """

        metrics = []

        if self.has_cooling:
            for core_cooling_day_set in self.core_cooling_days:
                outputs = self._calculate_cooling_epa_field_savings_metrics(
                    self.climate_zone,
                    core_cooling_day_set,
                    core_cooling_day_set_method,
                    self.baseline_regional_cooling_comfort_temperature,
                )
                metrics.append(outputs)

        if self.has_heating:
            for core_heating_day_set in self.core_heating_days:
                outputs = self._calculate_heating_epa_field_savings_metrics(
                    self.climate_zone,
                    core_heating_day_set,
                    core_heating_day_set_method,
                    self.baseline_regional_heating_comfort_temperature,
                )

                if self.has_auxiliary and self.has_emergency:
                    additional_outputs = (
                        self._calculate_aux_emerg_epa_field_savings_metrics(
                            core_heating_day_set
                        )
                    )
                    outputs.update(additional_outputs)

                metrics.append(outputs)
        return metrics

    def _calculate_cooling_epa_field_savings_metrics(
        self,
        climate_zone,
        core_cooling_day_set,
        core_cooling_day_set_method,
        baseline_regional_cooling_comfort_temperature,
    ):

        baseline10_comfort_temperature = self.get_core_cooling_day_baseline_setpoint(
            core_cooling_day_set
        )

        daily_runtime = self.cool_runtime_daily[core_cooling_day_set.daily]

        (
            demand,
            tau,
            alpha,
            mse,
            rmse,
            cvrmse,
            mape,
            mae,
        ) = self.get_cooling_demand(core_cooling_day_set)

        try:
            if demand.empty is True:
                demand = np.nan
        except AttributeError:
            demand = np.nan

        total_runtime_core_cooling = daily_runtime.sum()
        n_days = core_cooling_day_set.daily.sum()
        n_hours = core_cooling_day_set.hourly.sum()

        if np.isnan(total_runtime_core_cooling):
            warnings.warn(
                f"{self.thermostat_id}: "
                "Total Runtime Core Cooling Days is nan. "
                "This may mean that you have pandas 0.21.x installed "
                "(which is not supported)."
            )

        if self.has_cooling:
            if n_days == 0:
                warnings.warn(
                    f"{self.thermostat_id}: Number of valid cooling days is zero."
                )

            if n_hours == 0:
                warnings.warn(
                    f"{self.thermostat_id}: Number of valid cooling hours is zero."
                )

        average_daily_cooling_runtime = np.divide(total_runtime_core_cooling, n_days)

        baseline10_demand = self.get_baseline_cooling_demand(
            core_cooling_day_set,
            baseline10_comfort_temperature,
            tau,
        )

        baseline10_runtime = self.get_baseline_cooling_runtime(baseline10_demand, alpha)

        avoided_runtime_baseline10 = avoided(baseline10_runtime, daily_runtime)

        savings_baseline10 = percent_savings(
            avoided_runtime_baseline10, baseline10_runtime, self.thermostat_id
        )

        if baseline_regional_cooling_comfort_temperature is not None:

            baseline_regional_demand = self.get_baseline_cooling_demand(
                core_cooling_day_set, baseline_regional_cooling_comfort_temperature, tau
            )

            baseline_regional_runtime = self.get_baseline_cooling_runtime(
                baseline_regional_demand, alpha
            )

            avoided_runtime_baseline_regional = avoided(
                baseline_regional_runtime, daily_runtime
            )

            percent_savings_baseline_regional = percent_savings(
                avoided_runtime_baseline_regional,
                baseline_regional_runtime,
                self.thermostat_id,
            )

            avoided_daily_mean_core_day_runtime_baseline_regional = (
                avoided_runtime_baseline_regional.mean()
            )
            avoided_total_core_day_runtime_baseline_regional = (
                avoided_runtime_baseline_regional.sum()
            )
            baseline_daily_mean_core_day_runtime_baseline_regional = (
                baseline_regional_runtime.mean()
            )
            baseline_total_core_day_runtime_baseline_regional = (
                baseline_regional_runtime.sum()
            )
            _daily_mean_core_day_demand_baseline_baseline_regional = np.nanmean(
                baseline_regional_demand
            )

        else:

            baseline_regional_demand = None
            baseline_regional_runtime = None

            avoided_runtime_baseline_regional = None

            percent_savings_baseline_regional = None
            avoided_daily_mean_core_day_runtime_baseline_regional = None
            avoided_total_core_day_runtime_baseline_regional = None
            baseline_daily_mean_core_day_runtime_baseline_regional = None
            baseline_total_core_day_runtime_baseline_regional = None
            _daily_mean_core_day_demand_baseline_baseline_regional = None

        n_days_both, n_days_insufficient_data = self.get_ignored_days(
            core_cooling_day_set
        )
        n_core_cooling_days = self.get_core_day_set_n_days(core_cooling_day_set)
        n_days_in_inputfile_date_range = self.get_inputfile_date_range(
            core_cooling_day_set
        )

        core_cooling_days_mean_indoor_temperature = self.temperature_in[
            core_cooling_day_set.hourly
        ].mean()
        core_cooling_days_mean_outdoor_temperature = self.temperature_out[
            core_cooling_day_set.hourly
        ].mean()

        outputs = {
            "sw_version": get_version(),
            "ct_identifier": self.thermostat_id,
            "heat_type": self.heat_type,
            "heat_stage": self.heat_stage,
            "cool_type": self.cool_type,
            "cool_stage": self.cool_stage,
            "heating_or_cooling": core_cooling_day_set.name,
            "station": self.station,
            "climate_zone": climate_zone,
            "start_date": pd.Timestamp(core_cooling_day_set.start_date)
            .to_pydatetime()
            .isoformat(),
            "end_date": pd.Timestamp(core_cooling_day_set.end_date)
            .to_pydatetime()
            .isoformat(),
            "n_days_in_inputfile_date_range": n_days_in_inputfile_date_range,
            "n_days_both_heating_and_cooling": n_days_both,
            "n_days_insufficient_data": n_days_insufficient_data,
            "n_core_cooling_days": n_core_cooling_days,
            "baseline_percentile_core_cooling_comfort_temperature": baseline10_comfort_temperature,
            "regional_average_baseline_cooling_comfort_temperature": baseline_regional_cooling_comfort_temperature,
            "percent_savings_baseline_percentile": savings_baseline10,
            "avoided_daily_mean_core_day_runtime_baseline_percentile": avoided_runtime_baseline10.mean(),
            "avoided_total_core_day_runtime_baseline_percentile": avoided_runtime_baseline10.sum(),
            "baseline_daily_mean_core_day_runtime_baseline_percentile": baseline10_runtime.mean(),
            "baseline_total_core_day_runtime_baseline_percentile": baseline10_runtime.sum(),
            "_daily_mean_core_day_demand_baseline_baseline_percentile": np.nanmean(
                baseline10_demand
            ),
            "percent_savings_baseline_regional": percent_savings_baseline_regional,
            "avoided_daily_mean_core_day_runtime_baseline_regional": avoided_daily_mean_core_day_runtime_baseline_regional,
            "avoided_total_core_day_runtime_baseline_regional": avoided_total_core_day_runtime_baseline_regional,
            "baseline_daily_mean_core_day_runtime_baseline_regional": baseline_daily_mean_core_day_runtime_baseline_regional,
            "baseline_total_core_day_runtime_baseline_regional": baseline_total_core_day_runtime_baseline_regional,
            "_daily_mean_core_day_demand_baseline_baseline_regional": _daily_mean_core_day_demand_baseline_baseline_regional,
            "mean_demand": np.nanmean(demand),
            "tau": tau,
            "alpha": alpha,
            "mean_sq_err": mse,
            "root_mean_sq_err": rmse,
            "cv_root_mean_sq_err": cvrmse,
            "mean_abs_pct_err": mape,
            "mean_abs_err": mae,
            "total_core_cooling_runtime": total_runtime_core_cooling,
            "daily_mean_core_cooling_runtime": average_daily_cooling_runtime,
            "core_cooling_days_mean_indoor_temperature": core_cooling_days_mean_indoor_temperature,
            "core_cooling_days_mean_outdoor_temperature": core_cooling_days_mean_outdoor_temperature,
            "core_mean_indoor_temperature": core_cooling_days_mean_indoor_temperature,
            "core_mean_outdoor_temperature": core_cooling_days_mean_outdoor_temperature,
        }
        return outputs

    def _calculate_heating_epa_field_savings_metrics(
        self,
        climate_zone,
        core_heating_day_set,
        core_heating_day_set_method,
        baseline_regional_heating_comfort_temperature,
    ):

        baseline90_comfort_temperature = self.get_core_heating_day_baseline_setpoint(
            core_heating_day_set
        )

        # deltaT
        daily_runtime = self.heat_runtime_daily[core_heating_day_set.daily]

        (
            demand,
            tau,
            alpha,
            mse,
            rmse,
            cvrmse,
            mape,
            mae,
        ) = self.get_heating_demand(core_heating_day_set)

        try:
            if demand.empty is True:
                demand = np.nan
        except AttributeError:
            demand = np.nan

        total_runtime_core_heating = daily_runtime.sum()
        n_days = core_heating_day_set.daily.sum()
        n_hours = core_heating_day_set.hourly.sum()

        if np.isnan(total_runtime_core_heating):
            warnings.warn(
                f"{self.thermostat_id}: "
                "Total Runtime Core Heating is nan. "
                "This may mean that you have pandas 0.21.x installed "
                "(which is not supported)."
            )

        if self.has_heating:
            if n_days == 0:
                warnings.warn(
                    f"{self.thermostat_id}: Number of valid heating days is zero."
                )

            if n_hours == 0:
                warnings.warn(
                    f"{self.thermostat_id}: Number of valid cooling hours is zero."
                )

        average_daily_heating_runtime = np.divide(total_runtime_core_heating, n_days)

        baseline90_demand = self.get_baseline_heating_demand(
            core_heating_day_set,
            baseline90_comfort_temperature,
            tau,
        )

        baseline90_runtime = self.get_baseline_heating_runtime(
            baseline90_demand,
            alpha,
        )

        avoided_runtime_baseline90 = avoided(baseline90_runtime, daily_runtime)

        savings_baseline90 = percent_savings(
            avoided_runtime_baseline90, baseline90_runtime, self.thermostat_id
        )

        if baseline_regional_heating_comfort_temperature is not None:

            baseline_regional_demand = self.get_baseline_heating_demand(
                core_heating_day_set,
                baseline_regional_heating_comfort_temperature,
                tau,
            )

            baseline_regional_runtime = self.get_baseline_heating_runtime(
                baseline_regional_demand,
                alpha,
            )

            avoided_runtime_baseline_regional = avoided(
                baseline_regional_runtime, daily_runtime
            )

            percent_savings_baseline_regional = percent_savings(
                avoided_runtime_baseline_regional,
                baseline_regional_runtime,
                self.thermostat_id,
            )

            avoided_daily_mean_core_day_runtime_baseline_regional = (
                avoided_runtime_baseline_regional.mean()
            )
            avoided_total_core_day_runtime_baseline_regional = (
                avoided_runtime_baseline_regional.sum()
            )
            baseline_daily_mean_core_day_runtime_baseline_regional = (
                baseline_regional_runtime.mean()
            )
            baseline_total_core_day_runtime_baseline_regional = (
                baseline_regional_runtime.sum()
            )
            _daily_mean_core_day_demand_baseline_baseline_regional = np.nanmean(
                baseline_regional_demand
            )

        else:

            baseline_regional_demand = None

            baseline_regional_runtime = None

            avoided_runtime_baseline_regional = None

            percent_savings_baseline_regional = None
            avoided_daily_mean_core_day_runtime_baseline_regional = None
            avoided_total_core_day_runtime_baseline_regional = None
            baseline_daily_mean_core_day_runtime_baseline_regional = None
            baseline_total_core_day_runtime_baseline_regional = None
            _daily_mean_core_day_demand_baseline_baseline_regional = None

        n_days_both, n_days_insufficient_data = self.get_ignored_days(
            core_heating_day_set
        )
        n_core_heating_days = self.get_core_day_set_n_days(core_heating_day_set)
        n_days_in_inputfile_date_range = self.get_inputfile_date_range(
            core_heating_day_set
        )

        core_heating_days_mean_indoor_temperature = self.temperature_in[
            core_heating_day_set.hourly
        ].mean()
        core_heating_days_mean_outdoor_temperature = self.temperature_out[
            core_heating_day_set.hourly
        ].mean()

        outputs = {
            "sw_version": get_version(),
            "ct_identifier": self.thermostat_id,
            "heat_type": self.heat_type,
            "heat_stage": self.heat_stage,
            "cool_type": self.cool_type,
            "cool_stage": self.cool_stage,
            "heating_or_cooling": core_heating_day_set.name,
            "station": self.station,
            "climate_zone": climate_zone,
            "start_date": pd.Timestamp(core_heating_day_set.start_date)
            .to_pydatetime()
            .isoformat(),
            "end_date": pd.Timestamp(core_heating_day_set.end_date)
            .to_pydatetime()
            .isoformat(),
            "n_days_in_inputfile_date_range": n_days_in_inputfile_date_range,
            "n_days_both_heating_and_cooling": n_days_both,
            "n_days_insufficient_data": n_days_insufficient_data,
            "n_core_heating_days": n_core_heating_days,
            "baseline_percentile_core_heating_comfort_temperature": baseline90_comfort_temperature,
            "regional_average_baseline_heating_comfort_temperature": baseline_regional_heating_comfort_temperature,
            "percent_savings_baseline_percentile": savings_baseline90,
            "avoided_daily_mean_core_day_runtime_baseline_percentile": avoided_runtime_baseline90.mean(),
            "avoided_total_core_day_runtime_baseline_percentile": avoided_runtime_baseline90.sum(),
            "baseline_daily_mean_core_day_runtime_baseline_percentile": baseline90_runtime.mean(),
            "baseline_total_core_day_runtime_baseline_percentile": baseline90_runtime.sum(),
            "_daily_mean_core_day_demand_baseline_baseline_percentile": np.nanmean(
                baseline90_demand
            ),
            "percent_savings_baseline_regional": percent_savings_baseline_regional,
            "avoided_daily_mean_core_day_runtime_baseline_regional": avoided_daily_mean_core_day_runtime_baseline_regional,
            "avoided_total_core_day_runtime_baseline_regional": avoided_total_core_day_runtime_baseline_regional,
            "baseline_daily_mean_core_day_runtime_baseline_regional": baseline_daily_mean_core_day_runtime_baseline_regional,
            "baseline_total_core_day_runtime_baseline_regional": baseline_total_core_day_runtime_baseline_regional,
            "_daily_mean_core_day_demand_baseline_baseline_regional": _daily_mean_core_day_demand_baseline_baseline_regional,
            "mean_demand": np.nanmean(demand),
            "tau": tau,
            "alpha": alpha,
            "mean_sq_err": mse,
            "root_mean_sq_err": rmse,
            "cv_root_mean_sq_err": cvrmse,
            "mean_abs_pct_err": mape,
            "mean_abs_err": mae,
            "total_core_heating_runtime": total_runtime_core_heating,
            "daily_mean_core_heating_runtime": average_daily_heating_runtime,
            "core_heating_days_mean_indoor_temperature": core_heating_days_mean_indoor_temperature,
            "core_heating_days_mean_outdoor_temperature": core_heating_days_mean_outdoor_temperature,
            "core_mean_indoor_temperature": core_heating_days_mean_indoor_temperature,
            "core_mean_outdoor_temperature": core_heating_days_mean_outdoor_temperature,
        }

        return outputs

    def _rhu_outputs(self, rhu_type, rhu_bins, rhu_usage_bins, duty_cycle):
        """Helper function for formatting the RHU scores.
            rhu_type : str
                String representation of the RHU type (rhu1, rhu2)
            rhu_bins : Pandas series
                Data for the RHU calculation from get_resistance_heat_utilization_bins
            rhu_usage_bins :  list of tuples
                List of the lower and upper bounds for the given RHU bin to fill with None if rhu_bins is None
            duty_cycle : str
                The duty cycle (e.g.: None, 'aux_duty_cycle', 'emg_duty_cycle', 'compressor_duty_cycle')

        Returns
        -------
        local_outputs : dict
            Dictionary of the columns and RHU data for output
        """
        local_outputs = {}
        if rhu_bins is not None:
            for item in rhu_bins.itertuples():
                column = self._format_rhu(
                    rhu_type=rhu_type,
                    low=item.Index.left,
                    high=item.Index.right,
                    duty_cycle=duty_cycle,
                )
                if duty_cycle is None:
                    local_outputs[column] = item.rhu
                else:
                    local_outputs[column] = getattr(item, duty_cycle)
        else:
            for (low, high) in rhu_usage_bins:
                column = self._format_rhu(rhu_type, low, high, duty_cycle)

                local_outputs[column] = None
        return local_outputs

    def _calculate_aux_emerg_epa_field_savings_metrics(self, core_heating_day_set):
        additional_outputs = {
            "total_auxiliary_heating_core_day_runtime": self.total_auxiliary_heating_runtime(
                core_heating_day_set
            ),
            "total_emergency_heating_core_day_runtime": self.total_emergency_heating_runtime(
                core_heating_day_set
            ),
        }

        # Add RHU Calculations
        for rhu_type in ("rhu1", "rhu2"):
            if rhu_type == "rhu2":
                min_runtime_minutes = VAR_MIN_RHU_RUNTIME
            else:
                min_runtime_minutes = None

            rhu_runtime = self.get_resistance_heat_utilization_runtime(
                core_heating_day_set
            )

            rhu = self.get_resistance_heat_utilization_bins(
                rhu_runtime,
                RESISTANCE_HEAT_USE_BIN,
                core_heating_day_set,
                min_runtime_minutes,
            )

            rhu_wide = self.get_resistance_heat_utilization_bins(
                rhu_runtime,
                RESISTANCE_HEAT_USE_WIDE_BIN,
                core_heating_day_set,
                min_runtime_minutes,
            )

            # We no longer track different duty cycles (aux, emg, compressor, etc.)
            duty_cycle = None

            additional_outputs.update(
                self._rhu_outputs(
                    rhu_type=rhu_type,
                    rhu_bins=rhu,
                    rhu_usage_bins=RESISTANCE_HEAT_USE_BIN_PAIRS,
                    duty_cycle=duty_cycle,
                )
            )

            additional_outputs.update(
                self._rhu_outputs(
                    rhu_type=rhu_type,
                    rhu_bins=rhu_wide,
                    rhu_usage_bins=RESISTANCE_HEAT_USE_WIDE_BIN_PAIRS,
                    duty_cycle=duty_cycle,
                )
            )

        return additional_outputs


def _enough_runtime(series):
    if series is None:
        return False

    if ENABLE_ENOUGH_RUNTIME_CHECK is False:
        # Don't bother checking; we're good
        return True

    num_elements = len(series)
    num_valid_elements = len(series.dropna())
    return (num_valid_elements / num_elements) > 0.95<|MERGE_RESOLUTION|>--- conflicted
+++ resolved
@@ -12,7 +12,6 @@
 from thermostat import get_version
 from thermostat.climate_zone import BASELINE_TEMPERATURE
 from thermostat.equipment_type import (
-<<<<<<< HEAD
         has_heating,
         has_cooling,
         has_auxiliary,
@@ -27,20 +26,6 @@
 from pathlib import Path
 
 warnings.simplefilter('module', Warning)
-=======
-    has_heating,
-    has_cooling,
-    has_auxiliary,
-    has_emergency,
-    has_resistance_heat,
-    validate_heat_type,
-    validate_cool_type,
-    validate_heat_stage,
-    validate_cool_stage,
-)
-
-warnings.simplefilter("module", Warning)
->>>>>>> 6925ea57
 
 # Ignore divide-by-zero errors
 np.seterr(divide="ignore", invalid="ignore")
@@ -125,7 +110,6 @@
     return savings
 
 
-<<<<<<< HEAD
 def lin_fit(x_arr, y_arr):
     """
     Linear fit for origin-intercept can be estimated as
@@ -143,11 +127,7 @@
     slope = np.dot(x_arr, y_arr) / np.dot(x_arr, x_arr)
     return slope
 
-
-class InsufficientCoreDaysError(Exception):
-=======
 class InsufficientDataError(Exception):
->>>>>>> 6925ea57
     def __init__(self, message):
         self.message = message
 
@@ -219,7 +199,6 @@
     """
 
     def __init__(
-<<<<<<< HEAD
             self, thermostat_id,
             heat_type, heat_stage, cool_type, cool_stage,
             zipcode, station, climate_zone,
@@ -227,24 +206,6 @@
             cool_runtime, heat_runtime,
             auxiliary_heat_runtime, emergency_heat_runtime,
             tau_search_path=''):
-=======
-        self,
-        thermostat_id,
-        heat_type,
-        heat_stage,
-        cool_type,
-        cool_stage,
-        zipcode,
-        station,
-        climate_zone,
-        temperature_in,
-        temperature_out,
-        cool_runtime,
-        heat_runtime,
-        auxiliary_heat_runtime,
-        emergency_heat_runtime,
-    ):
->>>>>>> 6925ea57
 
         self.thermostat_id = thermostat_id
 
@@ -396,11 +357,10 @@
         if self.has_cooling:
             self.core_cooling_days = self.get_core_cooling_days()
             self.core_cooling_days_total = self.core_cooling_days[0].daily.sum()
-<<<<<<< HEAD
             try:
                 if ENFORCE_MINIMUM_CORE_DAYS and \
                         self.core_cooling_days_total < MINIMUM_COOLING_CORE_DAYS[self.climate_zone]:
-                    raise InsufficientCoreDaysError(f'Not enough core cooling core days for climate zone {self.climate_zone}: {self.core_cooling_days_total}')
+                    raise InsufficientDataError(f'Not enough core cooling core days for climate zone {self.climate_zone}: {self.core_cooling_days_total}')
             except KeyError:
                 raise KeyError(f'Missing climate zone for {self.climate_zone} ZIP Code {self.zipcode}')
         log.debug(f'Tau filepath: {tau_search_path}')
@@ -417,22 +377,6 @@
                 self.heat_runtime_daily.to_csv(self.tau_search_path / f'{self.thermostat_id}_heat_runtime_daily.csv')
 
         logging.debug(f"{self.thermostat_id}: {self.core_heating_days_total} core heating days, {self.core_cooling_days_total} core cooling days")
-=======
-            minimum_cooling_core_days = MINIMUM_COOLING_CORE_DAYS.get(self.climate_zone)
-            if minimum_cooling_core_days is None:
-                raise KeyError(
-                    f"Missing climate zone for {self.climate_zone} ZIP Code {self.zipcode}"
-                )
-            if (
-                ENFORCE_MINIMUM_CORE_DAYS
-                and self.core_cooling_days_total < minimum_cooling_core_days
-            ):
-                self.enough_cool_core_days = False
-                message += f"Not enough core cooling core days for climate zone {self.climate_zone}: {self.core_cooling_days_total}\n"
-
-        logging.debug(
-            f"{self.thermostat_id}: {self.core_heating_days_total} core heating days, {self.core_cooling_days_total} core cooling days"
-        )
         enough_runtime = False
         enough_core_days = False
         if self.has_cooling and self.has_heating:
@@ -448,7 +392,6 @@
         if not (enough_runtime or enough_core_days):
             raise InsufficientDataError(message)
 
->>>>>>> 6925ea57
         self.validate()
 
     def validate(self):
@@ -1120,18 +1063,10 @@
                 np.nan,
             )
 
-<<<<<<< HEAD
         # cdd, alpha_estimate, errors = calc_estimates(tau_estimate)
         cdd = calc_cdd(tau_estimate)
         mse = np.nanmean((errors)**2)
         rmse = mse ** 0.5
-=======
-        tau_estimate = y[0]
-
-        cdd, alpha_estimate, errors = calc_estimates(tau_estimate)
-        mse = np.nanmean((errors) ** 2)
-        rmse = mse**0.5
->>>>>>> 6925ea57
         mean_daily_runtime = np.nanmean(daily_runtime)
         try:
             cvrmse = rmse / mean_daily_runtime
@@ -1294,7 +1229,6 @@
             return best_tau, best_alpha, best_errors
 
         try:
-<<<<<<< HEAD
             tau_estimate, alpha_estimate, errors = search_hdd_tau(daily_runtime)
         except TypeError:  # len 0
             assert daily_runtime.shape[0] == 0  # make sure no other type errors are sneaking in
@@ -1304,28 +1238,6 @@
         hdd = calc_hdd(tau_estimate)
         mse = np.nanmean((errors)**2)
         rmse = mse ** 0.5
-=======
-            y, _ = leastsq(estimate_errors, tau_starting_guess)
-        except TypeError:  # len 0
-            # make sure no other type errors are sneaking in
-            assert daily_runtime.shape[0] == 0
-            return (
-                pd.Series([], index=daily_index, dtype="Float64"),
-                np.nan,
-                np.nan,
-                np.nan,
-                np.nan,
-                np.nan,
-                np.nan,
-                np.nan,
-            )
-
-        tau_estimate = y[0]
-
-        hdd, alpha_estimate, errors = calc_estimates(tau_estimate)
-        mse = np.nanmean((errors) ** 2)
-        rmse = mse**0.5
->>>>>>> 6925ea57
         mean_daily_runtime = np.nanmean(daily_runtime)
         try:
             cvrmse = rmse / mean_daily_runtime
